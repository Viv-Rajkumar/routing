--- conflicted
+++ resolved
@@ -465,29 +465,8 @@
                                                                     group_keys);
         let encoded_msg = self.encode(&routing_msg);
         let original_group = original_header.from_group();
-        original_group.and_then(|group| Some(self.send_swarm_or_parallel(&group, &encoded_msg)));
-        Ok(())
-    }
-
-    /// This method sends GetKeyResponse message on receiving the GetClientKey request.
-    /// It collects and replies with the public signature keys from its close group.
-    fn handle_get_client_key(&mut self, original_header : MessageHeader, body : Bytes) -> RecvResult {
-        println!("{:?} received GetClientKey ", self.own_id);
-        let get_client_key = try!(self.decode::<GetClientKey>(&body).ok_or(()));
-        let close_group = self.routing_table.our_close_group();
-        let nodes = close_group.iter().filter(|&fob| fob.id == get_client_key.target_id.clone()).collect::<Vec<_>>();
-        if nodes.len() != 1  {
-            return Err(())
-        }
-
-        let public_key = nodes[0].fob.public_sign_key.clone();
-
-        let routing_msg = self.construct_get_client_key_response_msg(&original_header,
-                                                                     &get_client_key,
-                                                                     public_key);
-        let encoded_msg = self.encode(&routing_msg);
-        let original_group = original_header.from_group();
-        original_group.and_then(|group| Some(self.send_swarm_or_parallel(&group, &encoded_msg)));
+        original_group.and_then(|group| Some(self.send_swarm_or_parallel(&group,
+                                                                         &encoded_msg)));
         Ok(())
     }
 
@@ -714,27 +693,6 @@
             &self.pmid.get_crypto_secret_sign_key()
         )
     }
-
-    fn construct_get_client_key_response_msg(&mut self, original_header : &MessageHeader,
-                                             get_client_key : &GetClientKey,
-                                             public_sign_key : types::PublicSignKey)
-                                             -> RoutingMessage {
-        let header = MessageHeader {
-            // Sentinel accumulates on the same MessageId to be returned.
-            message_id:  original_header.message_id.clone(),
-            destination: original_header.send_to(),
-            source:      self.our_group_address(get_client_key.target_id.clone()),
-            authority:   types::Authority::NaeManager,
-            signature:   None
-        };
-
-        RoutingMessage{
-            message_type:    messages::MessageTypeTag::GetClientKeyResponse,
-            message_header:  header,
-            serialised_body: self.encode(&GetClientKeyResponse{ address: get_client_key.target_id.clone(),  public_sign_key  : public_sign_key })
-        }
-    }
-
 
     fn construct_find_group_msg(&mut self) -> RoutingMessage {
         let header = MessageHeader::new(
@@ -899,7 +857,7 @@
     use name_type::{closer_to_target};
     use types;
     use types::{Pmid, PublicPmid, Authority};
-    use rustc_serialize::{Encodable};
+    use rustc_serialize::{Encodable, Decodable};
 
     struct NullInterface;
 
@@ -1095,7 +1053,7 @@
                    types::Authority::ManagedNode);
     }
 
-    fn call_operation<T>(operation: T, message_type: MessageTypeTag) -> Stats where T: Encodable {
+    fn call_operation<T>(operation: T, message_type: MessageTypeTag) -> Stats where T: Encodable, T: Decodable {
         let stats = Arc::new(Mutex::new(Stats {call_count: 0, data: None}));
         let stats_copy = stats.clone();
         let mut n1 = RoutingNode::new(TestInterface { stats: stats_copy });
@@ -1106,27 +1064,18 @@
             authority:   Authority::NaeManager
         };
 
-<<<<<<< HEAD
-        let message = RoutingMessage{
-            message_type:    message_type,
-            message_header:  header.clone(),
-            serialised_body: n1.encode(&operation)
-        };
-=======
-        let message = RoutingMessage::new( MessageTypeTag::PutData, header.clone(),
-            put_data, &n1.pmid.get_crypto_secret_sign_key() );
->>>>>>> 05a8d9f2
-
-        let serialised_message = n1.encode(&message);
-
-        n1.message_received(&header.source.from_node, serialised_message);
+        let message = RoutingMessage::new( message_type, header.clone(),
+            operation, &n1.pmid.get_crypto_secret_sign_key());
+
+        let serialised_msssage = n1.encode(&message);
+
+        n1.message_received(&header.source.from_node, serialised_msssage);
         let stats = stats.clone();
         let stats_value = stats.lock().unwrap();
         stats_value.clone()
     }
 
 #[test]
-<<<<<<< HEAD
     fn call_put() {
         let data = "this is a known string".to_string().into_bytes();
         let chunk = TestData::new(data);
@@ -1152,26 +1101,6 @@
         let name: NameType = Random::generate_random();
         n1.get(100u64, name);
     }
-=======
-    fn call_handle_put_response() {
-        let stats = Arc::new(Mutex::new(Stats {call_count: 0, data: None}));
-        let stats_copy = stats.clone();
-        let mut n1 = RoutingNode::new(TestInterface { stats: stats_copy });
-        let put_data_response : PutDataResponse = Random::generate_random();
-        let header = MessageHeader {
-            message_id:  n1.get_next_message_id(),
-            destination: types::DestinationAddress { dest: n1.own_id.clone(), reply_to: None },
-            source:      types::SourceAddress { from_node: Random::generate_random(), from_group: None, reply_to: None },
-            authority:   Authority::NaeManager
-        };
-
-        let message = RoutingMessage::new( MessageTypeTag::PutDataResponse, header.clone(),
-            put_data_response, &n1.pmid.get_crypto_secret_sign_key());
-
-        let serialised_message = n1.encode(&message);
-
-        n1.message_received(&header.source.from_node, serialised_message);
->>>>>>> 05a8d9f2
 
 #[test]
     fn call_handle_get_data() {
