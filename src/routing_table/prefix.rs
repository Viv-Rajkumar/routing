--- conflicted
+++ resolved
@@ -20,11 +20,8 @@
 use std::fmt::{Binary, Debug, Formatter};
 use std::fmt::Result as FmtResult;
 use std::hash::{Hash, Hasher};
-<<<<<<< HEAD
-=======
 #[cfg(test)]
 use std::str::FromStr;
->>>>>>> 38bb9dc3
 
 /// A section prefix, i.e. a sequence of bits specifying the part of the network's name space
 /// consisting of all names that start with this sequence.
