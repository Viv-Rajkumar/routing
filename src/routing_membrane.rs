--- conflicted
+++ resolved
@@ -559,13 +559,8 @@
                     MessageType::GetDataResponse(ref response) =>
                         self.handle_get_data_response(message_wrap, message.clone(), response.clone()),
                     MessageType::PutData(ref data) => self.handle_put_data(message_wrap, message.clone(), data.clone()),
-<<<<<<< HEAD
                     MessageType::PutDataResponse(ref response)
                         => self.handle_put_data_response(message_wrap, message.clone(), response.clone()),
-=======
-                    MessageType::PutDataResponse(ref response) => self.handle_put_data_response(message_wrap, message.clone(),
-                        response.clone()),
->>>>>>> 61d16b4b
                     MessageType::PutPublicId(ref id) => self.handle_put_public_id(message_wrap, message.clone(), id.clone()),
                     MessageType::Refresh(ref tag, ref data) => { self.handle_refresh(message.clone(), tag.clone(), data.clone()) },
                     MessageType::Post(ref data) => self.handle_post(message_wrap, message.clone(), data.clone()),
