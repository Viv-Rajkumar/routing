--- conflicted
+++ resolved
@@ -91,26 +91,12 @@
         }
     }
 
-<<<<<<< HEAD
-    pub fn get_orig_request(&self) -> Result<SignedMessage, CborError> {
-        match self.get_signed_token() {
-            &Some(ref signed_token) => SignedMessage::new_from_token(signed_token.clone()),
-            &None => panic!("Peter is fixing this"),
-        }
-    }
-
-    pub fn verify_request_came_from(&self, requester_pub_key: &sign::PublicKey) -> bool {
-        match self.get_signed_token() {
-            &Some(ref signed_token) => signed_token.verify_signature(requester_pub_key),
-            &None => true, // FIXME
-=======
     pub fn get_orig_request(&self) -> &ExternalRequest {
         match *self {
             ExternalResponse::Get(_, ref r, _)    => r,
             ExternalResponse::Put(_, ref r, _)    => r,
             ExternalResponse::Post(_, ref r, _)   => r,
             ExternalResponse::Delete(_, ref r, _) => r,
->>>>>>> ba04bfa7
         }
     }
 }
