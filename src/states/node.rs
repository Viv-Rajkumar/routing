--- conflicted
+++ resolved
@@ -396,15 +396,9 @@
         Transition::Stay
     }
 
-<<<<<<< HEAD
-    #[cfg(feature = "use-mock-crust")]
-    pub fn config(&self) -> Config {
-        self.crust_service.config()
-=======
     /// Routing table of this node.
     pub fn routing_table(&self) -> &RoutingTable<XorName> {
         self.peer_mgr.routing_table()
->>>>>>> 3e922853
     }
 
     fn handle_routing_messages(&mut self, outbox: &mut EventBox) {
@@ -3380,6 +3374,10 @@
     pub fn set_next_node_name(&mut self, relocation_name: Option<XorName>) {
         self.next_node_name = relocation_name;
     }
+
+    pub fn config(&self) -> Config {
+        self.crust_service.config()
+    }
 }
 
 impl Bootstrapped for Node {
